--- conflicted
+++ resolved
@@ -18,26 +18,14 @@
 # along with this program.  If not, see <http://www.gnu.org/licenses/>.
 
 import serial
-<<<<<<< HEAD
-=======
-import threading
-import functools
-import Pyro4
->>>>>>> ec8bf46e
 
 from microscope import devices
 
 
-<<<<<<< HEAD
+@Pyro4.expose
 class DeepstarLaser(devices.SerialDeviceMixIn, devices.LaserDevice):
     def __init__(self, com, baud, timeout, *args, **kwargs):
         super(DeepstarLaser, self).__init__(*args, **kwargs)
-=======
-@Pyro4.expose
-class DeepstarLaser(devices.LaserDevice):
-    def __init__(self, com, baud, timeout, **kwargs):
-        super(DeepstarLaser, self).__init__()
->>>>>>> ec8bf46e
         self.connection = serial.Serial(port = com,
             baudrate = baud, timeout = timeout,
             stopbits = serial.STOPBITS_ONE,
@@ -63,15 +51,9 @@
     @devices.SerialDeviceMixIn.lock_comms
     def get_status(self):
         result = []
-<<<<<<< HEAD
-        for i in xrange(4):
+        for i in range(4):
             self._write(('STAT%d' % i).encode())
             result.append(self._readline().decode())
-=======
-        for i in range(4):
-            self._write('STAT%d' % i)
-            result.append(self._readline())
->>>>>>> ec8bf46e
         return result
 
 
